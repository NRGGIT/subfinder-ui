--- conflicted
+++ resolved
@@ -6,17 +6,10 @@
 RUN go mod download
 
 # Copy source code
-<<<<<<< HEAD
-COPY backend/ ./backend
-
-# Build backend binary
-RUN CGO_ENABLED=0 GOOS=linux go build -o /subfinder-service ./backend/cmd/server
-=======
 COPY . ./
 
 # Build backend binary
 RUN CGO_ENABLED=0 GOOS=linux go build -o /subfinder-service ./cmd/server
->>>>>>> 6df9f5d6
 
 # Install subfinder binary compatible with Go 1.21
 RUN go install github.com/projectdiscovery/subfinder/v2/cmd/subfinder@v2.6.3
