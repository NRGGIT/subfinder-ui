package main

import (
	"context"
	"fmt"
	"log"
	"os"
	"os/exec"
	"os/signal"
	"runtime"
	"strings"
<<<<<<< HEAD
=======

>>>>>>> 47575684
	"syscall"
	"time"

	"github.com/user/subfinder-service/backend/internal/api"
	"github.com/user/subfinder-service/backend/internal/queue"
	"github.com/user/subfinder-service/backend/internal/worker"
)

func main() {
	// Set up logger
	logger := log.New(os.Stdout, "[SUBFINDER-SERVICE] ", log.LstdFlags)
	logger.Println("Starting subfinder service...")

	if err := checkSubfinder(logger); err != nil {
		logger.Fatalf("subfinder not available: %v", err)
	}

	// Create job queue
	jobQueue := queue.NewJobQueue()

	// Create worker pool
	workerCount := getEnvInt("WORKER_COUNT", runtime.NumCPU())
	logger.Printf("Using %d worker(s)", workerCount)
	workerPool := worker.NewWorkerPool(workerCount, jobQueue, logger)

	// Start worker pool
	ctx, cancel := context.WithCancel(context.Background())
	defer cancel()
	workerPool.Start(ctx)

	// Create and start API server
	port := getEnv("PORT", "8080")
	server := api.NewServer(port, jobQueue, logger)
	go func() {
		if err := server.Start(); err != nil {
			logger.Fatalf("Failed to start server: %v", err)
		}
	}()

	// Wait for shutdown signal
	quit := make(chan os.Signal, 1)
	signal.Notify(quit, syscall.SIGINT, syscall.SIGTERM)
	<-quit

	// Graceful shutdown
	logger.Println("Shutting down server...")
	shutdownCtx, shutdownCancel := context.WithTimeout(context.Background(), 5*time.Second)
	defer shutdownCancel()

	if err := server.Shutdown(shutdownCtx); err != nil {
		logger.Fatalf("Server forced to shutdown: %v", err)
	}

	// Wait for worker pool to finish
	cancel()
	workerPool.Wait()

	logger.Println("Server exited properly")
}

// getEnv returns the value of an environment variable or a default value if not set
func getEnv(key, defaultValue string) string {
	if value, exists := os.LookupEnv(key); exists {
		return value
	}
	return defaultValue
}

// getEnvInt returns the integer value of an environment variable or a default value if not set
func getEnvInt(key string, defaultValue int) int {
	if value, exists := os.LookupEnv(key); exists {
		if intValue, err := parseInt(value); err == nil {
			return intValue
		}
	}
	return defaultValue
}

// parseInt converts a string to an integer
func parseInt(value string) (int, error) {
	var result int
	_, err := fmt.Sscanf(value, "%d", &result)
	return result, err
}

// checkSubfinder verifies that the subfinder binary is available and logs its version.
func checkSubfinder(logger *log.Logger) error {
	path, err := exec.LookPath("subfinder")
	if err != nil {
		return err
	}
	cmd := exec.Command(path, "-version")
	out, err := cmd.CombinedOutput()
	if err != nil {
		logger.Printf("failed to execute subfinder -version: %v", err)
	}
	logger.Printf("Using subfinder at %s version: %s", path, strings.TrimSpace(string(out)))
	return nil
}<|MERGE_RESOLUTION|>--- conflicted
+++ resolved
@@ -9,10 +9,8 @@
 	"os/signal"
 	"runtime"
 	"strings"
-<<<<<<< HEAD
-=======
 
->>>>>>> 47575684
+	"strings"
 	"syscall"
 	"time"
 
