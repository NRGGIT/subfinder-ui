package main

import (
	"context"
	"fmt"
	"log"
	"os"
	"os/exec"
	"os/signal"
	"runtime"
	"strings"
<<<<<<< HEAD

	"strings"
=======
>>>>>>> 6df9f5d6
	"syscall"
	"time"

	"github.com/user/subfinder-service/backend/internal/api"
	"github.com/user/subfinder-service/backend/internal/queue"
	"github.com/user/subfinder-service/backend/internal/worker"
)

func main() {
	// Set up logger
	logger := log.New(os.Stdout, "[SUBFINDER-SERVICE] ", log.LstdFlags)
	logger.Println("Starting subfinder service...")

	if err := checkSubfinder(logger); err != nil {
		logger.Fatalf("subfinder not available: %v", err)
	}

	// Create job queue
	jobQueue := queue.NewJobQueue()

	// Create worker pool
<<<<<<< HEAD
	workerCount := getEnvInt("WORKER_COUNT", runtime.NumCPU())
	logger.Printf("Using %d worker(s)", workerCount)
=======
       workerCount := getEnvInt("WORKER_COUNT", runtime.NumCPU())
       runtime.GOMAXPROCS(workerCount)
       logger.Printf("Using %d worker(s) with GOMAXPROCS=%d", workerCount, runtime.GOMAXPROCS(0))
>>>>>>> 6df9f5d6
	workerPool := worker.NewWorkerPool(workerCount, jobQueue, logger)

	// Start worker pool
	ctx, cancel := context.WithCancel(context.Background())
	defer cancel()
	workerPool.Start(ctx)

	// Create and start API server
	port := getEnv("PORT", "8080")
	server := api.NewServer(port, jobQueue, logger)
	go func() {
		if err := server.Start(); err != nil {
			logger.Fatalf("Failed to start server: %v", err)
		}
	}()

	// Wait for shutdown signal
	quit := make(chan os.Signal, 1)
	signal.Notify(quit, syscall.SIGINT, syscall.SIGTERM)
	<-quit

	// Graceful shutdown
	logger.Println("Shutting down server...")
	shutdownCtx, shutdownCancel := context.WithTimeout(context.Background(), 5*time.Second)
	defer shutdownCancel()

	if err := server.Shutdown(shutdownCtx); err != nil {
		logger.Fatalf("Server forced to shutdown: %v", err)
	}

	// Wait for worker pool to finish
	cancel()
	workerPool.Wait()

	logger.Println("Server exited properly")
}

// getEnv returns the value of an environment variable or a default value if not set
func getEnv(key, defaultValue string) string {
	if value, exists := os.LookupEnv(key); exists {
		return value
	}
	return defaultValue
}

// getEnvInt returns the integer value of an environment variable or a default value if not set
func getEnvInt(key string, defaultValue int) int {
	if value, exists := os.LookupEnv(key); exists {
		if intValue, err := parseInt(value); err == nil {
			return intValue
		}
	}
	return defaultValue
}

// parseInt converts a string to an integer
func parseInt(value string) (int, error) {
	var result int
	_, err := fmt.Sscanf(value, "%d", &result)
	return result, err
}

// checkSubfinder verifies that the subfinder binary is available and logs its version.
func checkSubfinder(logger *log.Logger) error {
	path, err := exec.LookPath("subfinder")
	if err != nil {
		return err
	}
	cmd := exec.Command(path, "-version")
	out, err := cmd.CombinedOutput()
	if err != nil {
		logger.Printf("failed to execute subfinder -version: %v", err)
	}
	logger.Printf("Using subfinder at %s version: %s", path, strings.TrimSpace(string(out)))
	return nil
}<|MERGE_RESOLUTION|>--- conflicted
+++ resolved
@@ -9,11 +9,6 @@
 	"os/signal"
 	"runtime"
 	"strings"
-<<<<<<< HEAD
-
-	"strings"
-=======
->>>>>>> 6df9f5d6
 	"syscall"
 	"time"
 
@@ -35,14 +30,7 @@
 	jobQueue := queue.NewJobQueue()
 
 	// Create worker pool
-<<<<<<< HEAD
-	workerCount := getEnvInt("WORKER_COUNT", runtime.NumCPU())
-	logger.Printf("Using %d worker(s)", workerCount)
-=======
-       workerCount := getEnvInt("WORKER_COUNT", runtime.NumCPU())
-       runtime.GOMAXPROCS(workerCount)
-       logger.Printf("Using %d worker(s) with GOMAXPROCS=%d", workerCount, runtime.GOMAXPROCS(0))
->>>>>>> 6df9f5d6
+	workerCount := getEnvInt("WORKER_COUNT", 5)
 	workerPool := worker.NewWorkerPool(workerCount, jobQueue, logger)
 
 	// Start worker pool
